{
  "name": "verdaccio",
  "version": "4.0.0-alpha.3",
  "description": "Private npm repository server",
  "author": {
    "name": "Alex Kocharin",
    "email": "alex@kocharin.ru"
  },
  "repository": {
    "type": "git",
    "url": "git://github.com/verdaccio/verdaccio"
  },
  "main": "build/index.js",
  "bin": {
    "verdaccio": "./bin/verdaccio"
  },
  "dependencies": {
    "@verdaccio/file-locking": "0.0.7",
    "@verdaccio/local-storage": "1.2.0",
    "@verdaccio/streams": "1.0.0",
    "JSONStream": "1.3.4",
    "async": "2.6.1",
    "body-parser": "1.18.3",
    "bunyan": "1.8.12",
    "chalk": "2.4.1",
    "commander": "2.18.0",
    "compression": "1.7.3",
    "cookies": "0.7.2",
    "cors": "2.8.4",
    "date-fns": "1.29.0",
    "express": "4.16.3",
    "global": "4.3.2",
    "handlebars": "4.0.12",
    "http-errors": "1.7.1",
    "js-base64": "2.4.9",
    "js-string-escape": "1.0.1",
    "js-yaml": "3.12.0",
    "jsonwebtoken": "8.3.0",
    "lockfile": "1.0.4",
    "lodash": "4.17.11",
    "lunr-mutable-indexes": "2.3.1",
    "marked": "0.5.1",
    "mime": "2.3.1",
    "minimatch": "3.0.4",
    "mkdirp": "0.5.1",
    "mv": "2.1.1",
    "pkginfo": "0.4.1",
    "request": "2.88.0",
    "semver": "5.5.1",
    "verdaccio-audit": "1.0.0",
    "verdaccio-htpasswd": "1.0.1",
    "verror": "1.10.0"
  },
  "devDependencies": {
    "@babel/cli": "7.2.3",
    "@babel/core": "7.2.2",
    "@babel/node": "7.2.2",
    "@babel/plugin-proposal-class-properties": "7.2.3",
    "@babel/plugin-proposal-decorators": "7.2.3",
    "@babel/plugin-proposal-export-namespace-from": "7.2.0",
    "@babel/plugin-proposal-function-sent": "7.2.0",
    "@babel/plugin-proposal-json-strings": "7.2.0",
    "@babel/plugin-proposal-numeric-separator": "7.2.0",
    "@babel/plugin-proposal-object-rest-spread": "7.2.0",
    "@babel/plugin-proposal-throw-expressions": "7.2.0",
    "@babel/plugin-syntax-dynamic-import": "7.2.0",
    "@babel/plugin-syntax-import-meta": "7.2.0",
    "@babel/plugin-transform-async-to-generator": "7.2.0",
    "@babel/plugin-transform-classes": "7.2.2",
    "@babel/plugin-transform-runtime": "7.2.0",
    "@babel/polyfill": "7.2.3",
    "@babel/preset-env": "7.2.3",
    "@babel/preset-flow": "7.0.0",
    "@babel/preset-react": "7.0.0",
    "@babel/register": "7.0.0",
    "@babel/runtime": "^7.2.0",
    "@commitlint/cli": "7.2.1",
    "@commitlint/config-conventional": "7.1.2",
    "@material-ui/core": "3.1.0",
    "@material-ui/icons": "3.0.1",
    "@verdaccio/types": "4.0.0",
<<<<<<< HEAD
    "babel-cli": "6.26.0",
    "babel-core": "6.26.3",
=======
    "autosuggest-highlight": "3.1.1",
    "babel-core": "7.0.0-bridge.0",
>>>>>>> a7dd409f
    "babel-eslint": "10.0.1",
    "babel-jest": "23.6.0",
    "babel-loader": "8.0.4",
    "babel-plugin-dynamic-import-node": "2.2.0",
    "babel-plugin-emotion": "9.2.10",
    "babel-plugin-flow-runtime": "0.17.0",
    "bundlesize": "0.17.0",
    "codecov": "3.1.0",
    "cross-env": "5.2.0",
    "css-loader": "0.28.10",
    "emotion": "9.2.12",
    "enzyme": "3.6.0",
    "enzyme-adapter-react-16": "1.5.0",
    "eslint": "5.10.0",
    "eslint-config-google": "0.11.0",
    "eslint-config-prettier": "3.3.0",
    "eslint-loader": "2.1.1",
    "eslint-plugin-babel": "5.3.0",
<<<<<<< HEAD
    "eslint-plugin-flowtype": "3.2.0",
=======
    "eslint-plugin-flowtype": "2.50.1",
>>>>>>> a7dd409f
    "eslint-plugin-import": "2.14.0",
    "eslint-plugin-jest": "22.1.2",
    "eslint-plugin-jsx-a11y": "6.1.2",
    "eslint-plugin-prettier": "3.0.0",
    "eslint-plugin-react": "7.11.1",
    "eslint-plugin-verdaccio": "0.0.5",
    "file-loader": "2.0.0",
    "flow-bin": "0.81.0",
    "flow-runtime": "0.17.0",
    "friendly-errors-webpack-plugin": "1.7.0",
    "github-markdown-css": "2.10.0",
    "html-webpack-plugin": "3.2.0",
    "husky": "0.15.0-rc.8",
    "identity-obj-proxy": "3.0.0",
    "in-publish": "2.0.0",
    "jest": "23.6.0",
    "jest-environment-jsdom": "23.4.0",
    "jest-environment-jsdom-global": "1.1.0",
    "jest-environment-node": "23.4.0",
    "lint-staged": "7.3.0",
    "localstorage-memory": "1.0.2",
    "mini-css-extract-plugin": "0.4.3",
    "node-mocks-http": "1.7.0",
    "node-sass": "4.9.3",
    "normalize.css": "8.0.0",
    "optimize-css-assets-webpack-plugin": "5.0.1",
    "ora": "1.4.0",
    "prettier": "1.14.3",
    "prop-types": "15.6.2",
    "puppeteer": "1.8.0",
    "react": "16.4.2",
    "react-autosuggest": "9.4.2",
    "react-dom": "16.4.2",
    "react-emotion": "9.2.12",
    "react-hot-loader": "4.2.0",
    "react-router": "4.3.1",
    "react-router-dom": "4.2.2",
    "rimraf": "2.6.2",
    "sass-loader": "7.1.0",
    "source-map-loader": "0.2.4",
    "standard-version": "4.4.0",
    "style-loader": "0.23.0",
    "stylelint": "9.9.0",
    "stylelint-config-recommended": "2.1.0",
    "stylelint-config-recommended-scss": "3.2.0",
    "stylelint-config-styled-components": "0.1.1",
    "stylelint-processor-styled-components": "1.5.1",
    "stylelint-scss": "3.3.1",
    "stylelint-webpack-plugin": "0.10.5",
    "supertest": "3.3.0",
    "url-loader": "1.1.1",
    "verdaccio-auth-memory": "0.0.4",
    "verdaccio-memory": "1.0.3",
    "webpack": "4.20.2",
    "webpack-bundle-analyzer": "3.0.2",
    "webpack-cli": "3.1.1",
    "webpack-dev-server": "3.1.9",
    "webpack-merge": "4.1.4",
    "whatwg-fetch": "3.0.0"
  },
  "keywords": [
    "private",
    "package",
    "repository",
    "registry",
    "enterprise",
    "modules",
    "proxy",
    "server",
    "verdaccio"
  ],
  "scripts": {
    "release": "standard-version -a -s",
    "prepublish": "in-publish && npm run build:webui && npm run code:build || not-in-publish",
    "flow": "flow check",
    "pretest": "npm run code:build",
    "test": "npm run test:unit",
    "test:clean": "npx jest --clearCache",
    "test:unit": "cross-env NODE_ENV=test BABEL_ENV=test TZ=UTC FORCE_COLOR=1 jest --config ./jest.config.js --maxWorkers 2",
    "test:functional": "cross-env NODE_ENV=test jest --config ./test/jest.config.functional.js --testPathPattern ./test/functional/index*",
    "test:e2e": "cross-env BABEL_ENV=test jest --config ./test/jest.config.e2e.js",
    "test:size": "bundlesize",
    "test:all": "npm run build:webui && npm run test && npm run test:functional && npm run test:e2e && npm run test:size",
    "pre:ci": "npm run lint && npm run build:webui",
    "coverage:publish": "codecov",
    "lint": "npm run flow && npm run lint:js && npm run lint:css",
    "lint:js": "eslint .",
    "lint:css": "stylelint 'src/webui/**/styles.js'",
    "dev:start": "cross-env BABEL_ENV=registry babel-node src/lib/cli",
    "code:build": "cross-env BABEL_ENV=registry babel src/ --out-dir build/ --ignore src/webui/ --copy-files",
    "code:docker-build": "cross-env BABEL_ENV=registry-docker babel src/ --out-dir build/ --ignore src/webui/ --copy-files",
    "pre:webpack": "rimraf static/*",
    "dev:webui": "cross-env BABEL_ENV=ui babel-node tools/dev.server.js",
    "build:webui": "npm run pre:webpack && cross-env BABEL_ENV=ui webpack --config tools/webpack.prod.config.babel.js",
    "build:docker": "docker build -t verdaccio . --no-cache",
    "build:docker:rpi": "docker build -f Dockerfile.rpi -t verdaccio:rpi ."
  },
  "engines": {
    "node": ">=6.12.0",
    "npm": ">=3"
  },
  "preferGlobal": true,
  "publishConfig": {
    "registry": "https://registry.npmjs.org/"
  },
  "husky": {
    "hooks": {
      "pre-commit": "lint-staged && commitlint -e $GIT_PARAMS"
    }
  },
  "lint-staged": {
    "linters": {
      "*.yaml": [
        "prettier --parser yaml --no-config --single-quote --write",
        "git add"
      ],
      "*": [
        "eslint .",
        "prettier --write",
        "git add"
      ]
    },
    "ignore": [
      "*.json"
    ]
  },
  "bundlesize": [
    {
      "path": "./static/vendor*.js",
      "maxSize": "200 kB"
    },
    {
      "path": "./static/[0-9].*.js",
      "maxSize": "20 kB"
    },
    {
      "path": "./static/[1-9].*.css",
      "maxSize": "5 kB"
    },
    {
      "path": "./static/0.*.css",
      "maxSize": "45 kB"
    },
    {
      "path": "./build/**/*.js",
      "maxSize": "5.90 kB"
    }
  ],
  "license": "MIT",
  "commitlint": {
    "extends": [
      "@commitlint/config-conventional"
    ]
  },
  "collective": {
    "type": "opencollective",
    "url": "https://opencollective.com/verdaccio",
    "logo": "https://opencollective.com/verdaccio/logo.txt"
  }
}<|MERGE_RESOLUTION|>--- conflicted
+++ resolved
@@ -79,13 +79,8 @@
     "@material-ui/core": "3.1.0",
     "@material-ui/icons": "3.0.1",
     "@verdaccio/types": "4.0.0",
-<<<<<<< HEAD
-    "babel-cli": "6.26.0",
-    "babel-core": "6.26.3",
-=======
     "autosuggest-highlight": "3.1.1",
     "babel-core": "7.0.0-bridge.0",
->>>>>>> a7dd409f
     "babel-eslint": "10.0.1",
     "babel-jest": "23.6.0",
     "babel-loader": "8.0.4",
@@ -104,11 +99,7 @@
     "eslint-config-prettier": "3.3.0",
     "eslint-loader": "2.1.1",
     "eslint-plugin-babel": "5.3.0",
-<<<<<<< HEAD
     "eslint-plugin-flowtype": "3.2.0",
-=======
-    "eslint-plugin-flowtype": "2.50.1",
->>>>>>> a7dd409f
     "eslint-plugin-import": "2.14.0",
     "eslint-plugin-jest": "22.1.2",
     "eslint-plugin-jsx-a11y": "6.1.2",
