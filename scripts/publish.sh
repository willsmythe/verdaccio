#!/bin/bash

# Get the last tag from GitHub
lastTag=$(git describe --tags $(git rev-list --tags --max-count=1))

# Print it to the console for verification
echo "Bumping version to new tag: ${lastTag}"

# Publish to NPM
<<<<<<< HEAD
npm publish --tag next
=======
npm publish --registry https://registry.npmjs.org/
>>>>>>> d336505b
<|MERGE_RESOLUTION|>--- conflicted
+++ resolved
@@ -7,8 +7,4 @@
 echo "Bumping version to new tag: ${lastTag}"
 
 # Publish to NPM
-<<<<<<< HEAD
-npm publish --tag next
-=======
-npm publish --registry https://registry.npmjs.org/
->>>>>>> d336505b
+npm publish --tag next --registry https://registry.npmjs.org/