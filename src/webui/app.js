import React, { Component, Fragment } from 'react';
import isNil from 'lodash/isNil';

import storage from './utils/storage';
import { makeLogin, isTokenExpire } from './utils/login';

import Footer from './components/Footer';
import Loading from './components/Loading';
import LoginModal from './components/Login';
import Header from './components/Header';
import { Container, Content } from './components/Layout';
import Route from './router';
import API from './utils/api';
import './styles/typeface-roboto.scss';
import './styles/main.scss';
import 'normalize.css';

export const AppContext = React.createContext();

export const AppContextProvider = AppContext.Provider;
export const AppContextConsumer = AppContext.Consumer;

export default class App extends Component {
  state = {
    error: {},
    logoUrl: '',
    user: {},
    scope: (window.VERDACCIO_SCOPE) ? `${window.VERDACCIO_SCOPE}:` : '',
    showLoginModal: false,
    isUserLoggedIn: false,
    packages: [],
    isLoading: true,
  }

  componentDidMount() {
    this.isUserAlreadyLoggedIn();
    this.loadOnHandler();
  }

  // eslint-disable-next-line no-unused-vars
  componentDidUpdate(_, prevState) {
    const { isUserLoggedIn } = this.state;
    if (prevState.isUserLoggedIn !== isUserLoggedIn) {
      this.loadOnHandler();
    }
  }

<<<<<<< HEAD
=======
    loadLogo = () => {
    const logoUrl = window.VERDACCIO_LOGO;
    this.setState({
      logoUrl,
    });
  }

>>>>>>> e98c4cce
  isUserAlreadyLoggedIn = () => {
    // checks for token validity
    const token = storage.getItem('token');
    const username = storage.getItem('username');
    if (isTokenExpire(token) || isNil(username)) {
     this.handleLogout();
    } else {
      this.setState({
        user: { username, token },
        isUserLoggedIn: true,
      });
    }
  }

  loadOnHandler = async () => {
    try {
      const logoUrl = await logo();
      this.req = await API.request('packages', 'GET');
      this.setState({
        logoUrl,
        packages: this.req,
        isLoading: false,
      });
    } catch (error) {
      this.handleShowAlertDialog({
        title: 'Warning',
        message: `Unable to load package list: ${error.message}`,
      });
      this.setLoading(false);
    }
  }

  setLoading = isLoading => (
    this.setState({
      isLoading,
    })
  )

  /**
   * Toggles the login modal
   * Required by: <LoginModal /> <Header />
   */
  handleToggleLoginModal = () => {
    this.setState((prevState) => ({
      showLoginModal: !prevState.showLoginModal,
      error: {},
    }));
  }

  /**
   * handles login
   * Required by: <Header />
   */
  handleDoLogin = async (usernameValue, passwordValue) => {
    const { username, token, error } = await makeLogin(
      usernameValue,
      passwordValue
    );

    if (username && token) {
      this.setLoggedUser(username, token);
      storage.setItem('username', username);
      storage.setItem('token', token);
    }

    if (error) {
      this.setState({
        user: {},
        error,
      });
    }
  }

  setLoggedUser = (username, token) => {
    this.setState({
      user: {
        username,
        token,
      },
      isUserLoggedIn: true,  // close login modal after successful login
      showLoginModal: false,  // set isUserLoggedIn to true
    });
  }
  /**
   * Logouts user
   * Required by: <Header />
   */
  handleLogout = () => {
    storage.removeItem('username');
    storage.removeItem('token');
    this.setState({
      user: {},
      isUserLoggedIn: false,
    });
  }

  render() {
    const { isLoading, isUserLoggedIn, packages } = this.state;
    return (
      <Container isLoading={isLoading}>
        {isLoading ? (
          <Loading />
        ) : (
          <Fragment>
            <AppContextProvider value={{isUserLoggedIn, packages}}>
              {this.renderHeader()}
              {this.renderContent()}
            </AppContextProvider>
          </Fragment>
        )}
        {this.renderLoginModal()}
      </Container>
    );
  }

  renderLoginModal = () => {
    const { error, showLoginModal } = this.state;
    return (
      <LoginModal
        error={error}
        onCancel={this.handleToggleLoginModal}
        onChange={this.handleSetUsernameAndPassword}
        onSubmit={this.handleDoLogin}
        visibility={showLoginModal}
      />
    );
  }

  renderContent = () => {
    return (
      <Fragment>
        <Content>
          <Route></Route>
        </Content>
        <Footer />
      </Fragment>
    );
  }

  renderHeader = () => {
    const { logoUrl, user, scope } = this.state;

    return (
      <Header
        logo={logoUrl}
        onLogout={this.handleLogout}
        onToggleLoginModal={this.handleToggleLoginModal}
        scope={scope}
        username={user.username}
      />
    );
  }
}<|MERGE_RESOLUTION|>--- conflicted
+++ resolved
@@ -23,7 +23,7 @@
 export default class App extends Component {
   state = {
     error: {},
-    logoUrl: '',
+    logoUrl: window.VERDACCIO_LOGO,
     user: {},
     scope: (window.VERDACCIO_SCOPE) ? `${window.VERDACCIO_SCOPE}:` : '',
     showLoginModal: false,
@@ -45,16 +45,6 @@
     }
   }
 
-<<<<<<< HEAD
-=======
-    loadLogo = () => {
-    const logoUrl = window.VERDACCIO_LOGO;
-    this.setState({
-      logoUrl,
-    });
-  }
-
->>>>>>> e98c4cce
   isUserAlreadyLoggedIn = () => {
     // checks for token validity
     const token = storage.getItem('token');
@@ -71,10 +61,8 @@
 
   loadOnHandler = async () => {
     try {
-      const logoUrl = await logo();
       this.req = await API.request('packages', 'GET');
       this.setState({
-        logoUrl,
         packages: this.req,
         isLoading: false,
       });
